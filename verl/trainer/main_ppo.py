--- conflicted
+++ resolved
@@ -65,7 +65,6 @@
 
 
 def run_ppo(config) -> None:
-<<<<<<< HEAD
     # # TODO(linjunrong.ocss884): this ENV is left for resolving SGLang conflict with ray devices
     # # isolation, will solve in the future
     # os.environ["ENSURE_CUDA_VISIBLE_DEVICES"] = os.environ.get('CUDA_VISIBLE_DEVICES', '')
@@ -83,7 +82,7 @@
     # ray.get(runner.run.remote(config))
     # Setup environment variables for distributed training
 
-    
+
     env_vars = {
         "TOKENIZERS_PARALLELISM": "true",      # 启用HuggingFace tokenizer并行处理
         "NCCL_DEBUG": "WARN",                  # 设置NCCL通信库的日志级别
@@ -102,14 +101,6 @@
     # Setup local environment variables
     for key, value in env_vars.items():
         os.environ[key] = value
-=======
-    if not ray.is_initialized():
-        # this is for local ray cluster
-        ray.init(
-            runtime_env={"env_vars": {"TOKENIZERS_PARALLELISM": "true", "NCCL_DEBUG": "WARN", "VLLM_LOGGING_LEVEL": "WARN"}},
-            num_cpus=config.ray_init.num_cpus,
-        )
->>>>>>> ee8c3474
 
     # Launch remote task runner
     runner = TaskRunner.remote()
